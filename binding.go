// Package binding deserializes data from HTTP requests into a struct
// ready for your application to use (without reflection). It also
// facilitates data validation and error handling.
package binding

import (
	"encoding/json"
	"errors"
	"io"
	"mime/multipart"
	"net/http"
	"strconv"
	"strings"
	"time"
)

type requestBinder func(req *http.Request, userStruct FieldMapper) Errors

// Bind takes data out of the request and deserializes into a struct according
// to the Content-Type of the request. If no Content-Type is specified, there
// better be data in the query string, otherwise an error will be produced.
func Bind(req *http.Request, userStruct FieldMapper) error {
	var errs Errors

	contentType := req.Header.Get("Content-Type")

	if strings.Contains(contentType, "form-urlencoded") {
		return Form(req, userStruct)
	}

	if strings.Contains(contentType, "multipart/form-data") {
		return MultipartForm(req, userStruct)
	}

	if strings.Contains(contentType, "json") {
		return Json(req, userStruct)
	}

	if req.Method == http.MethodGet || req.Method == http.MethodHead || (contentType == "" && len(req.URL.Query()) > 0) {
		return URL(req, userStruct)
	}

	if contentType == "" {
<<<<<<< HEAD
		if len(req.URL.Query()) > 0 {
			return Form(req, userStruct)
		} else {
			errs.Add([]string{}, ContentTypeError, "Empty Content-Type")
			errs = append(errs, validate(req, userStruct)...)
		}
=======
		errs.Add([]string{}, ContentTypeError, "Empty Content-Type")
		errs = Validate(errs, req, userStruct)
>>>>>>> da15bc6a
	} else {
		errs.Add([]string{}, ContentTypeError, "Unsupported Content-Type")
	}

	if len(errs) > 0 {
		return errs
	}
	return nil
}

// Form deserializes form data out of the request into a struct you provide.
// This function invokes data validation after deserialization.
func Form(req *http.Request, userStruct FieldMapper) error {
	err := formBinder(req, userStruct)
	if len(err) > 0 {
		return err
	}
	return nil
}

var formBinder requestBinder = defaultFormBinder

func defaultFormBinder(req *http.Request, userStruct FieldMapper) Errors {
	var errs Errors

	parseErr := req.ParseForm()
	if parseErr != nil {
		errs.Add([]string{}, DeserializationError, parseErr.Error())
		return errs
	}

	return bindForm(req, userStruct, req.Form, nil)
}

// URL reads data out of the query string into a struct you provide.
// This function invokes data validation after deserialization.
func URL(req *http.Request, userStruct FieldMapper) Errors {
	return urlBinder(req, userStruct)
}

var urlBinder requestBinder = defaultURLBinder

func defaultURLBinder(req *http.Request, userStruct FieldMapper) Errors {
	var errs Errors

	return bindForm(req, userStruct, req.URL.Query(), nil, errs)
}

// MultipartForm reads a multipart form request and deserializes its data and
// files into a struct you provide. Files should be deserialized into
// *multipart.FileHeader fields.
func MultipartForm(req *http.Request, userStruct FieldMapper) error {
	err := multipartFormBinder(req, userStruct)
	if len(err) > 0 {
		return err
	}

	return nil
}

var multipartFormBinder requestBinder = defaultMultipartFormBinder

func defaultMultipartFormBinder(req *http.Request, userStruct FieldMapper) Errors {
	var errs Errors

	multipartReader, err := req.MultipartReader()
	if err != nil {
		errs.Add([]string{}, DeserializationError, err.Error())
		return errs
	}

	form, parseErr := multipartReader.ReadForm(MaxMemory)
	if parseErr != nil {
		errs.Add([]string{}, DeserializationError, parseErr.Error())
		return errs
	}

	req.MultipartForm = form

	return bindForm(req, userStruct, req.MultipartForm.Value, req.MultipartForm.File)
}

// Json deserializes a JSON request body into a struct you specify
// using the standard encoding/json package (which uses reflection).
// This function invokes data validation after deserialization.
func Json(req *http.Request, userStruct FieldMapper) error {
	err := jsonBinder(req, userStruct)
	if len(err) > 0 {
		return err
	}

	return nil
}

var jsonBinder requestBinder = defaultJsonBinder

func defaultJsonBinder(req *http.Request, userStruct FieldMapper) Errors {
	var errs Errors

	if req.Body != nil {
		defer req.Body.Close()
		err := json.NewDecoder(req.Body).Decode(userStruct)
		if err != nil && err != io.EOF {
			errs.Add([]string{}, DeserializationError, err.Error())
			return errs
		}
	} else {
		errs.Add([]string{}, DeserializationError, "Empty request body")
		return errs
	}

<<<<<<< HEAD
	errs = append(errs, validate(req, userStruct)...)
	if len(errs) > 0 {
		return errs
	}
=======
	errs = Validate(errs, req, userStruct)
>>>>>>> da15bc6a

	return nil
}

// Validate ensures that all conditions have been met on every field in the
// populated struct. Validation should occur after the request has been
// deserialized into the struct.
<<<<<<< HEAD
func Validate(req *http.Request, userStruct FieldMapper) error {
	err := validate(req, userStruct)
	if len(err) > 0 {
		return err
	}

	return nil
}

func validate(req *http.Request, userStruct FieldMapper) Errors {
	var errs Errors

	fm := userStruct.FieldMap()
=======
func Validate(errs Errors, req *http.Request, userStruct FieldMapper) Errors {
	fm := userStruct.FieldMap(req)
>>>>>>> da15bc6a

	for fieldPointer, fieldNameOrSpec := range fm {
		fieldName, fieldHasSpec, fieldSpec := fieldNameAndSpec(fieldNameOrSpec)

		if !fieldHasSpec {
			continue
		}

		addRequiredError := func() {
			errorMsg := "Required"
			if len(fieldSpec.ErrorMessage) > 0 {
				errorMsg = fieldSpec.ErrorMessage
			}

			errs.Add([]string{fieldName}, RequiredError, errorMsg)
		}
		if fieldSpec.Required {
			switch t := fieldPointer.(type) {
			case *uint8:
				if *t == 0 {
					addRequiredError()
				}
			case **uint8:
				if *t == nil {
					addRequiredError()
				}
			case *[]uint8:
				if len(*t) == 0 {
					addRequiredError()
				}
			case *uint16:
				if *t == 0 {
					addRequiredError()
				}
			case **uint16:
				if *t == nil {
					addRequiredError()
				}
			case *[]uint16:
				if len(*t) == 0 {
					addRequiredError()
				}
			case *uint32:
				if *t == 0 {
					addRequiredError()
				}
			case **uint32:
				if *t == nil {
					addRequiredError()
				}
			case *[]uint32:
				if len(*t) == 0 {
					addRequiredError()
				}
			case *uint64:
				if *t == 0 {
					addRequiredError()
				}
			case **uint64:
				if *t == nil {
					addRequiredError()
				}
			case *[]uint64:
				if len(*t) == 0 {
					addRequiredError()
				}
			case *int8:
				if *t == 0 {
					addRequiredError()
				}
			case **int8:
				if *t == nil {
					addRequiredError()
				}
			case *[]int8:
				if len(*t) == 0 {
					addRequiredError()
				}
			case *int16:
				if *t == 0 {
					addRequiredError()
				}
			case **int16:
				if *t == nil {
					addRequiredError()
				}
			case *[]int16:
				if len(*t) == 0 {
					addRequiredError()
				}
			case *int32:
				if *t == 0 {
					addRequiredError()
				}
			case **int32:
				if *t == nil {
					addRequiredError()
				}
			case *[]int32:
				if len(*t) == 0 {
					addRequiredError()
				}
			case *int64:
				if *t == 0 {
					addRequiredError()
				}
			case **int64:
				if *t == nil {
					addRequiredError()
				}
			case *[]int64:
				if len(*t) == 0 {
					addRequiredError()
				}
			case *float32:
				if *t == 0 {
					addRequiredError()
				}
			case **float32:
				if *t == nil {
					addRequiredError()
				}
			case *[]float32:
				if len(*t) == 0 {
					addRequiredError()
				}
			case *float64:
				if *t == 0 {
					addRequiredError()
				}
			case **float64:
				if *t == nil {
					addRequiredError()
				}
			case *[]float64:
				if len(*t) == 0 {
					addRequiredError()
				}
			case *uint:
				if *t == 0 {
					addRequiredError()
				}
			case **uint:
				if *t == nil {
					addRequiredError()
				}
			case *[]uint:
				if len(*t) == 0 {
					addRequiredError()
				}
			case *int:
				if *t == 0 {
					addRequiredError()
				}
			case **int:
				if *t == nil {
					addRequiredError()
				}
			case *[]int:
				if len(*t) == 0 {
					addRequiredError()
				}
			case *bool:
				if *t == false {
					addRequiredError()
				}
			case **bool:
				if *t == nil {
					addRequiredError()
				}
			case *[]bool:
				if len(*t) == 0 {
					addRequiredError()
				}
			case *string:
				if *t == "" {
					addRequiredError()
				}
			case **string:
				if *t == nil {
					addRequiredError()
				}
			case *[]string:
				if len(*t) == 0 {
					addRequiredError()
				}
			case *time.Time:
				if t.IsZero() {
					addRequiredError()
				}
			case **time.Time:
				if *t == nil {
					addRequiredError()
				}
			case *[]time.Time:
				if len(*t) == 0 {
					addRequiredError()
				}
			}
		}
	}

	if validator, ok := userStruct.(Validator); ok {
		err := validator.Validate(req)
		if err != nil {
			switch e := err.(type) {
			case Error:
				errs = append(errs, e)
			case Errors:
				errs = append(errs, e...)
			default:
				errs.Add([]string{}, "", e.Error())
			}
		}
	}

	if len(errs) > 0 {
		return errs
	}

	return nil
}

func bindForm(req *http.Request, userStruct FieldMapper, formData map[string][]string,
	formFile map[string][]*multipart.FileHeader) Errors {

	var errs Errors

	fm := userStruct.FieldMap(req)

	for fieldPointer, fieldNameOrSpec := range fm {

		fieldName, _, fieldSpec := fieldNameAndSpec(fieldNameOrSpec)
		_, isFile := fieldPointer.(**multipart.FileHeader)
		_, isFileSlice := fieldPointer.(*[]*multipart.FileHeader)
		strs := formData[fieldName]

		if fieldSpec.Binder != nil {
			errs = fieldSpec.Binder(fieldName, strs, errs)
			continue
		}

		if !isFile && !isFileSlice {
			if len(strs) == 0 {
				continue
			}
			if binder, ok := fieldPointer.(Binder); ok {
				err := binder.Bind(fieldName, strs)
				if err != nil {
					switch e := err.(type) {
					case Error:
						errs = append(errs, e)
					case Errors:
						errs = append(errs, e...)
					default:
						errs.Add([]string{fieldName}, "", e.Error())
					}
				}
				continue
			}
		}

		errorHandler := func(err error) {
			if err != nil {
				errs.Add([]string{fieldName}, TypeError, err.Error())
			}
		}

<<<<<<< HEAD
		if fieldSpec.Binder != nil {
			err := fieldSpec.Binder(fieldName, strs)
			if err != nil {
				switch e := err.(type) {
				case Error:
					errs = append(errs, e)
				case Errors:
					errs = append(errs, e...)
				default:
					errs.Add([]string{fieldName}, "", e.Error())
				}
			}

			continue
		}

=======
>>>>>>> da15bc6a
		switch t := fieldPointer.(type) {
		case *uint8:
			val, err := strconv.ParseUint(strs[0], 10, 8)
			errorHandler(err)
			*t = uint8(val)
		case **uint8:
			parsed, err := strconv.ParseUint(strs[0], 10, 8)
			if err != nil {
				errorHandler(err)
				continue
			}
			val := uint8(parsed)
			*t = &val
		case *[]uint8:
			for _, str := range strs {
				val, err := strconv.ParseUint(str, 10, 8)
				errorHandler(err)
				*t = append(*t, uint8(val))
			}
		case *uint16:
			val, err := strconv.ParseUint(strs[0], 10, 16)
			errorHandler(err)
			*t = uint16(val)
		case **uint16:
			parsed, err := strconv.ParseUint(strs[0], 10, 16)
			if err != nil {
				errorHandler(err)
				continue
			}
			val := uint16(parsed)
			*t = &val
		case *[]uint16:
			for _, str := range strs {
				val, err := strconv.ParseUint(str, 10, 16)
				errorHandler(err)
				*t = append(*t, uint16(val))
			}
		case *uint32:
			val, err := strconv.ParseUint(strs[0], 10, 32)
			errorHandler(err)
			*t = uint32(val)
		case **uint32:
			parsed, err := strconv.ParseUint(strs[0], 10, 32)
			if err != nil {
				errorHandler(err)
				continue
			}
			val := uint32(parsed)
			*t = &val
		case *[]uint32:
			for _, str := range strs {
				val, err := strconv.ParseUint(str, 10, 32)
				errorHandler(err)
				*t = append(*t, uint32(val))
			}
		case *uint64:
			val, err := strconv.ParseUint(strs[0], 10, 64)
			errorHandler(err)
			*t = val
		case **uint64:
			parsed, err := strconv.ParseUint(strs[0], 10, 64)
			if err != nil {
				errorHandler(err)
				continue
			}
			val := uint64(parsed)
			*t = &val
		case *[]uint64:
			for _, str := range strs {
				val, err := strconv.ParseUint(str, 10, 64)
				errorHandler(err)
				*t = append(*t, uint64(val))
			}
		case *int8:
			val, err := strconv.ParseInt(strs[0], 10, 8)
			errorHandler(err)
			*t = int8(val)
		case **int8:
			parsed, err := strconv.ParseInt(strs[0], 10, 8)
			if err != nil {
				errorHandler(err)
				continue
			}
			val := int8(parsed)
			*t = &val
		case *[]int8:
			for _, str := range strs {
				val, err := strconv.ParseInt(str, 10, 8)
				errorHandler(err)
				*t = append(*t, int8(val))
			}
		case *int16:
			val, err := strconv.ParseInt(strs[0], 10, 16)
			errorHandler(err)
			*t = int16(val)
		case **int16:
			parsed, err := strconv.ParseInt(strs[0], 10, 16)
			if err != nil {
				errorHandler(err)
				continue
			}
			val := int16(parsed)
			*t = &val
		case *[]int16:
			for _, str := range strs {
				val, err := strconv.ParseInt(str, 10, 16)
				errorHandler(err)
				*t = append(*t, int16(val))
			}
		case *int32:
			val, err := strconv.ParseInt(strs[0], 10, 32)
			errorHandler(err)
			*t = int32(val)
		case **int32:
			parsed, err := strconv.ParseInt(strs[0], 10, 32)
			if err != nil {
				errorHandler(err)
				continue
			}
			val := int32(parsed)
			*t = &val
		case *[]int32:
			for _, str := range strs {
				val, err := strconv.ParseInt(str, 10, 32)
				errorHandler(err)
				*t = append(*t, int32(val))
			}
		case *int64:
			val, err := strconv.ParseInt(strs[0], 10, 64)
			errorHandler(err)
			*t = val
		case **int64:
			parsed, err := strconv.ParseInt(strs[0], 10, 64)
			if err != nil {
				errorHandler(err)
				continue
			}
			val := int64(parsed)
			*t = &val
		case *[]int64:
			for _, str := range strs {
				val, err := strconv.ParseInt(str, 10, 64)
				errorHandler(err)
				*t = append(*t, int64(val))
			}
		case *float32:
			val, err := strconv.ParseFloat(strs[0], 32)
			errorHandler(err)
			*t = float32(val)
		case **float32:
			parsed, err := strconv.ParseFloat(strs[0], 32)
			if err != nil {
				errorHandler(err)
				continue
			}
			val := float32(parsed)
			*t = &val
		case *[]float32:
			for _, str := range strs {
				val, err := strconv.ParseFloat(str, 32)
				errorHandler(err)
				*t = append(*t, float32(val))
			}
		case *float64:
			val, err := strconv.ParseFloat(strs[0], 64)
			errorHandler(err)
			*t = val
		case **float64:
			parsed, err := strconv.ParseFloat(strs[0], 64)
			if err != nil {
				errorHandler(err)
				continue
			}
			val := float64(parsed)
			*t = &val
		case *[]float64:
			for _, str := range strs {
				val, err := strconv.ParseFloat(str, 64)
				errorHandler(err)
				*t = append(*t, val)
			}
		case *uint:
			val, err := strconv.ParseUint(strs[0], 10, 0)
			errorHandler(err)
			*t = uint(val)
		case **uint:
			parsed, err := strconv.ParseUint(strs[0], 10, 0)
			if err != nil {
				errorHandler(err)
				continue
			}
			val := uint(parsed)
			*t = &val
		case *[]uint:
			for _, str := range strs {
				val, err := strconv.ParseUint(str, 10, 0)
				errorHandler(err)
				*t = append(*t, uint(val))
			}
		case *int:
			val, err := strconv.ParseInt(strs[0], 10, 0)
			errorHandler(err)
			*t = int(val)
		case **int:
			parsed, err := strconv.ParseInt(strs[0], 10, 0)
			if err != nil {
				errorHandler(err)
				continue
			}
			val := int(parsed)
			*t = &val
		case *[]int:
			for _, str := range strs {
				val, err := strconv.ParseInt(str, 10, 0)
				errorHandler(err)
				*t = append(*t, int(val))
			}
		case *bool:
			val, err := strconv.ParseBool(strs[0])
			errorHandler(err)
			*t = val
		case **bool:
			val, err := strconv.ParseBool(strs[0])
			if err != nil {
				errorHandler(err)
				continue
			}
			*t = &val
		case *[]bool:
			for _, str := range strs {
				val, err := strconv.ParseBool(str)
				errorHandler(err)
				*t = append(*t, val)
			}
		case *string:
			*t = strs[0]
		case **string:
			s := strs[0]
			*t = &s
		case *[]string:
			*t = strs
		case *time.Time:
			timeFormat := TimeFormat
			if fieldSpec.TimeFormat != "" {
				timeFormat = fieldSpec.TimeFormat
			}
			val, err := time.Parse(timeFormat, strs[0])
			errorHandler(err)
			*t = val
		case **time.Time:
			timeFormat := TimeFormat
			if fieldSpec.TimeFormat != "" {
				timeFormat = fieldSpec.TimeFormat
			}
			val, err := time.Parse(timeFormat, strs[0])
			if err != nil {
				errorHandler(err)
				continue
			}
			*t = &val
		case *[]time.Time:
			timeFormat := TimeFormat
			if fieldSpec.TimeFormat != "" {
				timeFormat = fieldSpec.TimeFormat
			}
			for _, str := range strs {
				val, err := time.Parse(timeFormat, str)
				errorHandler(err)
				*t = append(*t, val)
			}
		case **multipart.FileHeader:
			if files, ok := formFile[fieldName]; ok {
				*t = files[0]
			}

		case *[]*multipart.FileHeader:
			if files, ok := formFile[fieldName]; ok {
				for _, file := range files {
					*t = append(*t, file)
				}
			}
		default:
			errorHandler(errors.New("Field type is unsupported by the application"))
		}

	}

<<<<<<< HEAD
	return append(errs, validate(req, userStruct)...)
=======
	errs = Validate(errs, req, userStruct)

	return errs
>>>>>>> da15bc6a
}

func fieldNameAndSpec(fieldNameOrSpec interface{}) (string, bool, Field) {
	var fieldName string

	fieldSpec, fieldHasSpec := fieldNameOrSpec.(Field)

	if fieldHasSpec {
		fieldName = fieldSpec.Form
	} else if name, ok := fieldNameOrSpec.(string); ok {
		fieldName = name
	}

	return fieldName, fieldHasSpec, fieldSpec
}

type (
	// Only types that are FieldMappers can have request data deserialized into them.
	FieldMapper interface {
		// FieldMap returns a map of pointers into which the values will
		// be deserialized to field names from the request's form body.
		FieldMap(*http.Request) FieldMap
	}

	// FieldMap is a map of pointers to struct fields -> field names from the request.
	// The values could also be Field structs to specify metadata about the field.
	FieldMap map[interface{}]interface{}

	// Field describes the properties of a struct field.
	Field struct {
		// Target is the struct field to deserialize into.
		//Target interface{}

		// Form is the form field name to bind from
		Form string

		// Required indicates whether the field is required. A required
		// field that deserializes into the zero value for that type
		// will generate an error.
		Required bool

		// TimeFormat specifies the time format for time.Time fields.
		TimeFormat string

		// Binder is a function that converts the incoming request value(s)
		// to the field type; in other words, this field is populated
		// by executing this function. Useful when the custom type doesn't
		// implement the Binder interface.
<<<<<<< HEAD
		Binder func(string, []string) error
=======
		Binder func(string, []string, Errors) Errors

		//A custom error message
		ErrorMessage string
>>>>>>> da15bc6a
	}

	// Binder is an interface which can deserialize itself from a slice of string
	// coming from the request. Implement this interface so the type can be
	// populated from form data in HTTP requests.
	Binder interface {
		// Bind populates the type with data in []string which comes from the
		// HTTP request. The first argument is the field name.
		Bind(string, []string) error
	}

	// Validator can be implemented by your type to handle some
	// rudimentary request validation separately from your
	// application logic.
	Validator interface {
		// Validate validates that the request is OK. It is recommended
		// that validation be limited to checking values for syntax and
		// semantics, enough to know that you can make sense of the request
		// in your application. For example, you might verify that a credit
		// card number matches a valid pattern, but you probably wouldn't
		// perform an actual credit card authorization here.
		Validate(*http.Request) error
	}
)

var (
	// Maximum amount of memory to use when parsing a multipart form.
	// Set this to whatever value you prefer; default is 10 MB.
	MaxMemory = int64(1024 * 1024 * 10)

	// If no TimeFormat is specified for a time.Time field, this
	// format will be used by default when parsing.
	TimeFormat = time.RFC3339
)

const (
	jsonContentType           = "application/json; charset=utf-8"
	StatusUnprocessableEntity = 422
)<|MERGE_RESOLUTION|>--- conflicted
+++ resolved
@@ -41,17 +41,8 @@
 	}
 
 	if contentType == "" {
-<<<<<<< HEAD
-		if len(req.URL.Query()) > 0 {
-			return Form(req, userStruct)
-		} else {
-			errs.Add([]string{}, ContentTypeError, "Empty Content-Type")
-			errs = append(errs, validate(req, userStruct)...)
-		}
-=======
 		errs.Add([]string{}, ContentTypeError, "Empty Content-Type")
-		errs = Validate(errs, req, userStruct)
->>>>>>> da15bc6a
+		errs = validate(errs, req, userStruct)
 	} else {
 		errs.Add([]string{}, ContentTypeError, "Unsupported Content-Type")
 	}
@@ -95,9 +86,7 @@
 var urlBinder requestBinder = defaultURLBinder
 
 func defaultURLBinder(req *http.Request, userStruct FieldMapper) Errors {
-	var errs Errors
-
-	return bindForm(req, userStruct, req.URL.Query(), nil, errs)
+	return bindForm(req, userStruct, req.URL.Query(), nil)
 }
 
 // MultipartForm reads a multipart form request and deserializes its data and
@@ -163,14 +152,10 @@
 		return errs
 	}
 
-<<<<<<< HEAD
-	errs = append(errs, validate(req, userStruct)...)
+	errs = validate(errs, req, userStruct)
 	if len(errs) > 0 {
 		return errs
 	}
-=======
-	errs = Validate(errs, req, userStruct)
->>>>>>> da15bc6a
 
 	return nil
 }
@@ -178,9 +163,8 @@
 // Validate ensures that all conditions have been met on every field in the
 // populated struct. Validation should occur after the request has been
 // deserialized into the struct.
-<<<<<<< HEAD
 func Validate(req *http.Request, userStruct FieldMapper) error {
-	err := validate(req, userStruct)
+	err := validate(Errors{}, req, userStruct)
 	if len(err) > 0 {
 		return err
 	}
@@ -188,14 +172,8 @@
 	return nil
 }
 
-func validate(req *http.Request, userStruct FieldMapper) Errors {
-	var errs Errors
-
-	fm := userStruct.FieldMap()
-=======
-func Validate(errs Errors, req *http.Request, userStruct FieldMapper) Errors {
+func validate(errs Errors, req *http.Request, userStruct FieldMapper) Errors {
 	fm := userStruct.FieldMap(req)
->>>>>>> da15bc6a
 
 	for fieldPointer, fieldNameOrSpec := range fm {
 		fieldName, fieldHasSpec, fieldSpec := fieldNameAndSpec(fieldNameOrSpec)
@@ -434,7 +412,18 @@
 		strs := formData[fieldName]
 
 		if fieldSpec.Binder != nil {
-			errs = fieldSpec.Binder(fieldName, strs, errs)
+			err := fieldSpec.Binder(fieldName, strs)
+			if err != nil {
+				switch e := err.(type) {
+				case Error:
+					errs = append(errs, e)
+				case Errors:
+					errs = append(errs, e...)
+				default:
+					errs.Add([]string{fieldName}, "", e.Error())
+				}
+			}
+
 			continue
 		}
 
@@ -464,25 +453,6 @@
 			}
 		}
 
-<<<<<<< HEAD
-		if fieldSpec.Binder != nil {
-			err := fieldSpec.Binder(fieldName, strs)
-			if err != nil {
-				switch e := err.(type) {
-				case Error:
-					errs = append(errs, e)
-				case Errors:
-					errs = append(errs, e...)
-				default:
-					errs.Add([]string{fieldName}, "", e.Error())
-				}
-			}
-
-			continue
-		}
-
-=======
->>>>>>> da15bc6a
 		switch t := fieldPointer.(type) {
 		case *uint8:
 			val, err := strconv.ParseUint(strs[0], 10, 8)
@@ -770,13 +740,7 @@
 
 	}
 
-<<<<<<< HEAD
-	return append(errs, validate(req, userStruct)...)
-=======
-	errs = Validate(errs, req, userStruct)
-
-	return errs
->>>>>>> da15bc6a
+	return validate(errs, req, userStruct)
 }
 
 func fieldNameAndSpec(fieldNameOrSpec interface{}) (string, bool, Field) {
@@ -825,14 +789,10 @@
 		// to the field type; in other words, this field is populated
 		// by executing this function. Useful when the custom type doesn't
 		// implement the Binder interface.
-<<<<<<< HEAD
 		Binder func(string, []string) error
-=======
-		Binder func(string, []string, Errors) Errors
-
-		//A custom error message
+
+		// ErrorMessage allows the error the to be customized.
 		ErrorMessage string
->>>>>>> da15bc6a
 	}
 
 	// Binder is an interface which can deserialize itself from a slice of string
